from functools import lru_cache
from typing import Optional

from fastapi import APIRouter, Depends, HTTPException, Request, status
from fastapi.security import SecurityScopes
from fastapi.security.api_key import APIKeyHeader
from pydantic import SecretStr
from sqlalchemy.ext.asyncio import AsyncEngine, create_async_engine

import foxops.reconciliation as reconciliation
from foxops.auth import AuthData, AuthHTTPException, get_auth_data
from foxops.database import DAL
<<<<<<< HEAD
from foxops.hosters import Hoster
from foxops.hosters.gitlab import (
    GitLab,
    GitLabSettings,
    get_gitlab_auth_router,
    get_gitlab_settings,
)
from foxops.models import User
=======
from foxops.hosters import Hoster, HosterSettings
from foxops.hosters.gitlab import GitLab, GitLabSettings, get_gitlab_settings
>>>>>>> c65df01f
from foxops.settings import DatabaseSettings, Settings

# NOTE: Yes, you may absolutely use proper dependency injection at some point.

#: Holds a singleton of the database engine
async_engine: AsyncEngine | None = None


@lru_cache
def get_settings() -> Settings:
    return Settings()  # type: ignore


@lru_cache
def get_database_settings() -> DatabaseSettings:
    return DatabaseSettings()


@lru_cache
def get_hoster_settings() -> HosterSettings:
    return GitLabSettings()  # type: ignore


def get_dal(settings: DatabaseSettings = Depends(get_database_settings)) -> DAL:
    global async_engine

    if async_engine is None:
        async_engine = create_async_engine(settings.url.get_secret_value(), future=True, echo=False, pool_pre_ping=True)

    return DAL(async_engine)


<<<<<<< HEAD
async def get_hoster_token(*, auth_data: AuthData = Depends(get_auth_data)) -> Optional[SecretStr]:
    """returns hoster authoization token"""
    return auth_data.hoster_token


def get_hoster(
    *,
    settings: GitLabSettings = Depends(get_gitlab_settings),
    hoster_token: SecretStr = Depends(get_hoster_token),
) -> Hoster:
    return GitLab(settings, hoster_token)


async def get_current_user(
    *, security_scopes: SecurityScopes, auth_data: AuthData = Depends(get_auth_data)
) -> Optional[User]:
    """current user - check if she has enough permissions (scopes)"""
    user = auth_data.user
    for scope in security_scopes.scopes:
        if scope not in user.scopes:
            raise AuthHTTPException(detail=f"not enough permissions (missing scope={scope})")
    return user


def get_hoster_auth_router() -> APIRouter:
    return get_gitlab_auth_router()
=======
def get_hoster(settings: HosterSettings = Depends(get_gitlab_settings)) -> Hoster:
    # this assert makes mypy happy
    assert isinstance(settings, GitLabSettings)
    return GitLab(
        address=settings.address,
        token=settings.token.get_secret_value(),
    )
>>>>>>> c65df01f


def get_reconciliation():
    return reconciliation


class HosterTokenHeaderAuth(APIKeyHeader):
    def __init__(self):
        super().__init__(name="Authorization")

    async def __call__(self, request: Request) -> Optional[str]:
        authorization_header: Optional[str] = await super().__call__(request)
        if not authorization_header:
            raise HTTPException(status_code=status.HTTP_400_BAD_REQUEST, detail="Missing Authorization header")

        if not authorization_header.startswith("Bearer ") or not authorization_header.removeprefix("Bearer "):
            raise HTTPException(
                status_code=status.HTTP_400_BAD_REQUEST,
                detail="Authorization header must start with 'Bearer ' followed by the token",
            )
        return authorization_header


hoster_token_auth_scheme: HosterTokenHeaderAuth = HosterTokenHeaderAuth()<|MERGE_RESOLUTION|>--- conflicted
+++ resolved
@@ -10,8 +10,7 @@
 import foxops.reconciliation as reconciliation
 from foxops.auth import AuthData, AuthHTTPException, get_auth_data
 from foxops.database import DAL
-<<<<<<< HEAD
-from foxops.hosters import Hoster
+from foxops.hosters import Hoster, HosterSettings
 from foxops.hosters.gitlab import (
     GitLab,
     GitLabSettings,
@@ -19,10 +18,6 @@
     get_gitlab_settings,
 )
 from foxops.models import User
-=======
-from foxops.hosters import Hoster, HosterSettings
-from foxops.hosters.gitlab import GitLab, GitLabSettings, get_gitlab_settings
->>>>>>> c65df01f
 from foxops.settings import DatabaseSettings, Settings
 
 # NOTE: Yes, you may absolutely use proper dependency injection at some point.
@@ -55,7 +50,6 @@
     return DAL(async_engine)
 
 
-<<<<<<< HEAD
 async def get_hoster_token(*, auth_data: AuthData = Depends(get_auth_data)) -> Optional[SecretStr]:
     """returns hoster authoization token"""
     return auth_data.hoster_token
@@ -63,9 +57,11 @@
 
 def get_hoster(
     *,
-    settings: GitLabSettings = Depends(get_gitlab_settings),
+    settings: HosterSettings = Depends(get_gitlab_settings),
     hoster_token: SecretStr = Depends(get_hoster_token),
 ) -> Hoster:
+    # this assert makes mypy happy
+    assert isinstance(settings, GitLabSettings)
     return GitLab(settings, hoster_token)
 
 
@@ -82,15 +78,6 @@
 
 def get_hoster_auth_router() -> APIRouter:
     return get_gitlab_auth_router()
-=======
-def get_hoster(settings: HosterSettings = Depends(get_gitlab_settings)) -> Hoster:
-    # this assert makes mypy happy
-    assert isinstance(settings, GitLabSettings)
-    return GitLab(
-        address=settings.address,
-        token=settings.token.get_secret_value(),
-    )
->>>>>>> c65df01f
 
 
 def get_reconciliation():
