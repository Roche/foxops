import base64
import uuid
from collections import namedtuple
from datetime import timedelta

import pytest
from httpx import AsyncClient, HTTPStatusError
<<<<<<< HEAD
from pydantic import SecretStr
=======
>>>>>>> c65df01f
from tenacity import retry
from tenacity.retry import retry_if_exception_type
from tenacity.stop import stop_after_delay
from tenacity.wait import wait_fixed

from foxops.hosters import Hoster, ReconciliationStatus
from foxops.hosters.gitlab import GitLab
<<<<<<< HEAD
from foxops.hosters.gitlab.settings import GitLabSettings
=======
from foxops.hosters.types import MergeRequestStatus
>>>>>>> c65df01f

# mark all tests in this module as e2e
pytestmark = pytest.mark.e2e


#: Holds a namedtuple for the test repository information
RepositoryTestData = namedtuple(
    "RepositoryTestData",
    ["project", "commit_sha_main", "commit_sha_branch_without_pipeline", "commit_sha_branch_with_pipeline"],
)


@pytest.fixture(name="test_repository")
async def create_test_repository(gitlab_test_client: AsyncClient) -> RepositoryTestData:
    response = await gitlab_test_client.post(
        "/projects",
        json={
            "name": f"gitlab-hoster-test-{uuid.uuid4()}",
            "initialize_with_readme": True,
        },
    )
    response.raise_for_status()
    project = response.json()

    # Create new commit with new file in new branch without a pipeline
    response = await gitlab_test_client.post(
        f"/projects/{project['id']}/repository/files/test.txt",
        json={
            "branch": "without-pipeline",
            "start_branch": project["default_branch"],
            "content": "Hello World",
            "commit_message": "Some new file",
        },
    )
    response.raise_for_status()
    commit_sha_branch_without_pipeline = "without-pipeline"

    # Create new commit with pipeline in new branch
    response = await gitlab_test_client.post(
        f"/projects/{project['id']}/repository/files/.gitlab-ci.yml",
        json={
            "branch": "with-pipeline",
            "start_branch": project["default_branch"],
            "encoding": "base64",
            "content": base64.b64encode(
                b"""
build:
    image: alpine:latest
    script:
        - echo Hello World

            """
            ).decode("utf-8"),
            "commit_message": "Some new file",
        },
    )
    response.raise_for_status()
    commit_sha_branch_with_pipeline = "with-pipeline"

    return RepositoryTestData(project, "main", commit_sha_branch_without_pipeline, commit_sha_branch_with_pipeline)


@pytest.fixture(name="test_gitlab_hoster")
async def create_test_gitlab_hoster(gitlab_test_address: str, gitlab_test_user_token: str) -> Hoster:
    settings: GitLabSettings = GitLabSettings(
        address=gitlab_test_address, client_id="FIXME", client_secret=SecretStr("FIXME")
    )
    return GitLab(settings, SecretStr(gitlab_test_user_token))


async def should_return_success_reconciliation_status_for_default_branch_commit_without_pipeline(
    test_gitlab_hoster: Hoster, test_repository: RepositoryTestData
):
    # WHEN
    status = await test_gitlab_hoster.get_reconciliation_status(
        incarnation_repository=test_repository.project["path_with_namespace"],
        target_directory=".",
        commit_sha=test_repository.commit_sha_main,
        merge_request_id=None,
    )

    # THEN
    assert status == ReconciliationStatus.SUCCESS


async def should_return_pending_reconciliation_status_for_default_branch_commit_with_pending_pipeline(
    test_gitlab_hoster: Hoster, test_repository: RepositoryTestData
):
    # WHEN
    status = await test_gitlab_hoster.get_reconciliation_status(
        incarnation_repository=test_repository.project["path_with_namespace"],
        target_directory=".",
        commit_sha=test_repository.commit_sha_branch_with_pipeline,
        merge_request_id=None,
        pipeline_timeout=timedelta(seconds=10),
    )

    # THEN
    assert status == ReconciliationStatus.PENDING


async def should_return_open_merge_request_status_for_open_merge_request(
    test_gitlab_hoster: Hoster, gitlab_test_client: AsyncClient, test_repository: RepositoryTestData
):
    # GIVEN
    response = await gitlab_test_client.post(
        f"/projects/{test_repository.project['id']}/merge_requests",
        json={
            "source_branch": "without-pipeline",
            "target_branch": test_repository.project["default_branch"],
            "title": "Some merge request",
        },
    )
    response.raise_for_status()
    merge_request = response.json()

    # WHEN
    status = await test_gitlab_hoster.get_merge_request_status(
        incarnation_repository=test_repository.project["path_with_namespace"],
        merge_request_id=merge_request["iid"],
    )

    # THEN
    assert status == MergeRequestStatus.OPEN


async def should_return_merged_merge_request_status_for_merged_merge_request(
    test_gitlab_hoster: Hoster, gitlab_test_client: AsyncClient, test_repository: RepositoryTestData
):
    # GIVEN
    response = await gitlab_test_client.post(
        f"/projects/{test_repository.project['id']}/merge_requests",
        json={
            "source_branch": "without-pipeline",
            "target_branch": test_repository.project["default_branch"],
            "title": "Some merge request",
        },
    )
    response.raise_for_status()
    merge_request = response.json()

    @retry(
        retry=retry_if_exception_type(HTTPStatusError),
        stop=stop_after_delay(10),
        wait=wait_fixed(1),
    )
    async def __merge():
        (
            await gitlab_test_client.put(
                f"/projects/{test_repository.project['id']}/merge_requests/{merge_request['iid']}/merge",
            )
        ).raise_for_status()

    await __merge()

    # WHEN
    status = await test_gitlab_hoster.get_merge_request_status(
        incarnation_repository=test_repository.project["path_with_namespace"],
        merge_request_id=merge_request["iid"],
    )

    # THEN
    assert status == MergeRequestStatus.MERGED


async def should_return_closed_merge_request_status_for_closed_merge_request(
    test_gitlab_hoster: Hoster, gitlab_test_client: AsyncClient, test_repository: RepositoryTestData
):
    # GIVEN
    response = await gitlab_test_client.post(
        f"/projects/{test_repository.project['id']}/merge_requests",
        json={
            "source_branch": "without-pipeline",
            "target_branch": test_repository.project["default_branch"],
            "title": "Some merge request",
        },
    )
    response.raise_for_status()
    merge_request = response.json()

    response = await gitlab_test_client.put(
        f"/projects/{test_repository.project['id']}/merge_requests/{merge_request['iid']}",
        json={
            "state_event": "close",
        },
    )
    response.raise_for_status()

    # WHEN
    status = await test_gitlab_hoster.get_merge_request_status(
        incarnation_repository=test_repository.project["path_with_namespace"],
        merge_request_id=merge_request["iid"],
    )

    # THEN
    assert status == MergeRequestStatus.CLOSED


async def should_return_pending_reconciliation_status_for_open_merge_request(
    test_gitlab_hoster: Hoster, gitlab_test_client: AsyncClient, test_repository: RepositoryTestData
):
    # GIVEN
    response = await gitlab_test_client.post(
        f"/projects/{test_repository.project['id']}/merge_requests",
        json={
            "source_branch": "without-pipeline",
            "target_branch": test_repository.project["default_branch"],
            "title": "Some merge request",
        },
    )
    response.raise_for_status()
    merge_request = response.json()

    # WHEN
    status = await test_gitlab_hoster.get_reconciliation_status(
        incarnation_repository=test_repository.project["path_with_namespace"],
        target_directory=".",
        commit_sha=test_repository.commit_sha_branch_without_pipeline,
        merge_request_id=merge_request["iid"],
    )

    # THEN
    assert status == ReconciliationStatus.PENDING


async def should_return_success_reconciliation_status_for_merged_merge_request_without_pipeline_in_target_branch(
    test_gitlab_hoster: Hoster, gitlab_test_client: AsyncClient, test_repository: RepositoryTestData
):
    # GIVEN
    response = await gitlab_test_client.post(
        f"/projects/{test_repository.project['id']}/merge_requests",
        json={
            "source_branch": "without-pipeline",
            "target_branch": test_repository.project["default_branch"],
            "title": "Some merge request",
        },
    )
    response.raise_for_status()
    merge_request = response.json()

    @retry(
        retry=retry_if_exception_type(HTTPStatusError),
        stop=stop_after_delay(10),
        wait=wait_fixed(1),
    )
    async def __merge():
        (
            await gitlab_test_client.put(
                f"/projects/{test_repository.project['id']}/merge_requests/{merge_request['iid']}/merge",
            )
        ).raise_for_status()

    await __merge()

    # WHEN
    status = await test_gitlab_hoster.get_reconciliation_status(
        incarnation_repository=test_repository.project["path_with_namespace"],
        target_directory=".",
        commit_sha=test_repository.commit_sha_branch_without_pipeline,
        merge_request_id=merge_request["iid"],
    )

    # THEN
    assert status == ReconciliationStatus.SUCCESS


async def should_return_success_reconciliation_status_for_merged_merge_request_without_merge_commit_and_without_pipeline_in_target_branch(  # noqa: B950
    test_gitlab_hoster: Hoster, gitlab_test_client: AsyncClient, test_repository: RepositoryTestData
):
    # GIVEN
    (
        await gitlab_test_client.put(f"/projects/{test_repository.project['id']}", json={"merge_method": "ff"})
    ).raise_for_status()

    response = await gitlab_test_client.post(
        f"/projects/{test_repository.project['id']}/merge_requests",
        json={
            "source_branch": "without-pipeline",
            "target_branch": test_repository.project["default_branch"],
            "title": "Some merge request",
        },
    )
    response.raise_for_status()
    merge_request = response.json()

    @retry(
        retry=retry_if_exception_type(HTTPStatusError),
        stop=stop_after_delay(10),
        wait=wait_fixed(1),
    )
    async def __merge():
        (
            await gitlab_test_client.put(
                f"/projects/{test_repository.project['id']}/merge_requests/{merge_request['iid']}/merge",
            )
        ).raise_for_status()

    await __merge()

    # WHEN
    status = await test_gitlab_hoster.get_reconciliation_status(
        incarnation_repository=test_repository.project["path_with_namespace"],
        target_directory=".",
        commit_sha=test_repository.commit_sha_branch_without_pipeline,
        merge_request_id=merge_request["iid"],
    )

    # THEN
    assert status == ReconciliationStatus.SUCCESS


async def should_return_failed_reconciliation_status_for_closed_merge_request(
    test_gitlab_hoster: Hoster, gitlab_test_client: AsyncClient, test_repository: RepositoryTestData
):
    # GIVEN
    response = await gitlab_test_client.post(
        f"/projects/{test_repository.project['id']}/merge_requests",
        json={
            "source_branch": "without-pipeline",
            "target_branch": test_repository.project["default_branch"],
            "title": "Some merge request",
        },
    )
    response.raise_for_status()
    merge_request = response.json()
    (
        await gitlab_test_client.put(
            f"/projects/{test_repository.project['id']}/merge_requests/{merge_request['iid']}",
            json={"state_event": "close"},
        )
    ).raise_for_status()

    # WHEN
    status = await test_gitlab_hoster.get_reconciliation_status(
        incarnation_repository=test_repository.project["path_with_namespace"],
        target_directory=".",
        commit_sha=test_repository.commit_sha_branch_without_pipeline,
        merge_request_id=merge_request["iid"],
    )

    # THEN
    assert status == ReconciliationStatus.FAILED<|MERGE_RESOLUTION|>--- conflicted
+++ resolved
@@ -5,10 +5,7 @@
 
 import pytest
 from httpx import AsyncClient, HTTPStatusError
-<<<<<<< HEAD
 from pydantic import SecretStr
-=======
->>>>>>> c65df01f
 from tenacity import retry
 from tenacity.retry import retry_if_exception_type
 from tenacity.stop import stop_after_delay
@@ -16,11 +13,8 @@
 
 from foxops.hosters import Hoster, ReconciliationStatus
 from foxops.hosters.gitlab import GitLab
-<<<<<<< HEAD
 from foxops.hosters.gitlab.settings import GitLabSettings
-=======
 from foxops.hosters.types import MergeRequestStatus
->>>>>>> c65df01f
 
 # mark all tests in this module as e2e
 pytestmark = pytest.mark.e2e
