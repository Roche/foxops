import { useForm, SubmitHandler, useFieldArray } from 'react-hook-form'
import isEqual from 'lodash.isequal'
import { useNavigate } from 'react-router-dom'
import { Button } from '../../components/common/Button/Button'
import { Hug } from '../../components/common/Hug/Hug'
import { IconButton } from '../../components/common/IconButton/IconButton'
import { ExpandLeft } from '../../components/common/Icons/ExpandLeft'
import { Trash } from '../../components/common/Icons/Trash'
import { TextField } from '../../components/common/TextField/TextField'
import { Section, StatusTag } from './parts'
import { IncarnationApiView, IncarnationInput, IncarnationStatus } from '../../services/incarnations'
import { useMutation, useQueryClient } from '@tanstack/react-query'
import { ApiErrorResponse } from '../../services/api'
import { delay } from '../../utils'
import { useState } from 'react'
import styled from '@emotion/styled'
import { Close } from '../../components/common/Icons/Close'
import { Tooltip } from '../../components/common/Tooltip/Tooltip'
import { IncarnationLinks } from './parts/IncarnationLinks'
import isUrl from 'is-url'
import { OpenInNew } from '../../components/common/Icons/OpenInNew'

const ErrorMessage = styled.div(({ theme }) => ({
  position: 'relative',
  color: theme.colors.textContrast,
  fontFamily: 'var(--monospace)',
  background: theme.colors.error,
  flex: 1,
  padding: 16,
  fontSize: 14,
  borderRadius: 4,
  lineHeight: 1.5,
  minHeight: 70,
  '.IconButton--Error': {
    color: theme.colors.textContrast,
    float: 'right'
  }
}))

const ErrorText = styled.div({
  paddingTop: 10
})

const DeleteIncarnationLink = styled.span`
  cursor: pointer;
  text-decoration: underline;
`

type FormProps = {
  mutation: (data: IncarnationInput) => Promise<IncarnationApiView>,
  deleteIncarnation?: () => Promise<void>,
  defaultValues: IncarnationInput,
  isEdit?: boolean,
  incarnationStatus?: IncarnationStatus,
  mergeRequestUrl?: string | null,
  commitUrl?: string
}

export const IncarnationsForm = ({
  mutation,
  defaultValues,
  isEdit,
  deleteIncarnation = () => Promise.resolve(),
  incarnationStatus,
  mergeRequestUrl,
  commitUrl
}: FormProps) => {
  const { register, handleSubmit, formState: { errors }, control, getValues, setFocus, watch } = useForm({
    defaultValues
  })
  const failed = incarnationStatus === 'failed'
  const [apiError, setApiError] = useState<ApiErrorResponse | null>()
  const { fields, append, remove } = useFieldArray({ name: 'templateData', control })
  const appendAndFocus = (key: string, value: string) => {
    append({ key, value })
    requestAnimationFrame(() => {
      if (key) {
        setFocus(`templateData.${fields.length}.key`)
      } else {
        setFocus(`templateData.${fields.length}.value`)
      }
    })
  }
  const navigate = useNavigate()
  const onBackClick = () => {
    const values = getValues()
    const formIsChanged = !isEqual(values, defaultValues)
    if (formIsChanged) {
      if (window.confirm('You have unsaved data. Are you sure you want to leave?')) {
        navigate('/incarnations')
      }
    } else {
      navigate('/incarnations')
    }
  }

  const queryClient = useQueryClient()
  const { mutateAsync, isLoading, isSuccess } = useMutation(mutation)
  const deleteMutation = useMutation(deleteIncarnation)
  const onDelete = async () => {
    if (window.confirm('Are you sure you want to delete this incarnation?')) {
      try {
        await deleteMutation.mutateAsync()
        await delay(1000)
        queryClient.invalidateQueries(['incarnations'])
        navigate('/incarnations')
      } catch (error) {
        setApiError(error as ApiErrorResponse)
      }
    }
  }

  const onSubmit: SubmitHandler<IncarnationInput> = async incarnation => {
    setApiError(null)
    try {
      await mutateAsync(incarnation)
      await delay(1000)
      queryClient.invalidateQueries(['incarnations'])
      navigate('/incarnations')
    } catch (err) {
      const error = err as ApiErrorResponse
      setApiError(error)
    }
  }
  const title = <h3>{isEdit ? 'Edit' : 'Create'} incarnation</h3>
  const buttonTitle = isEdit
    ? isSuccess ? 'Updated!' : isLoading ? 'Updating' : 'Update'
    : isSuccess ? 'Created!' : isLoading ? 'Creating' : 'Create'

  const deleteButtonTitle = deleteMutation.isSuccess ? 'Deleted!' : deleteMutation.isLoading ? 'Deleting' : 'Delete'
<<<<<<< HEAD
  const templateRepo = watch('templateRepository')
=======

  const form = (
    <Hug as="form" mb={16} flex mx={-8} onSubmit={handleSubmit(onSubmit)}>
      <Hug w="60%" miw={600} px={8}>
        <Hug mb={16}>
          <TextField autoFocus label="Incarnation repository" disabled={isLoading || isEdit} size="large" hasError={!!errors.repository} required {...register('repository', { required: true })} />
        </Hug>
        <Hug mb={16}>
          <TextField label="Target directory" size="large" disabled={isLoading || isEdit} hasError={!!errors.targetDirectory} {...register('targetDirectory')} />
        </Hug>
        <Hug mb={16}>
          <TextField label="Template repository" disabled={isLoading || isEdit} size="large" hasError={!!errors.templateRepository} required {...register('templateRepository', { required: true })} />
        </Hug>
        <Hug mb={16}>
          <TextField label="Template version" disabled={isLoading} size="large" hasError={!!errors.templateVersion} required {...register('templateVersion', { required: true })} />
        </Hug>
        <h4>Template data</h4>
        <Hug mb={16}>
          {fields.map((field, index) => (
            <Hug flex mb={8} mx={-4} key={field.id}>
              <Hug w="50%" px={4}>
                <TextField disabled={isLoading} placeholder="Key" {...register(`templateData.${index}.key` as const)} />
              </Hug>
              <Hug w="50%" pl={4} pr={8}>
                <TextField disabled={isLoading} placeholder="Value" {...register(`templateData.${index}.value` as const)} />
              </Hug>
              <Hug pr={4}>
                <IconButton disabled={isLoading} type="button" onClick={() => remove(index)} title="Delete">
                  <Trash />
                </IconButton>
              </Hug>
            </Hug>
          ))}
        </Hug>
        <Hug flex mb={8} ml={-8}>
          <Hug w="calc(50% - 18px)" pl={8} pr={4}>
            <TextField disabled={isLoading} placeholder="Start typing to add new key..." value="" onChange={e => {
              appendAndFocus(e.target.value, '')
            }} />
          </Hug>
          <Hug w="calc(50% + 18px)" pl={4}>
            <TextField disabled={isLoading} placeholder="...value pair" value="" onChange={e => {
              appendAndFocus('', e.target.value)
            }} />
          </Hug>
        </Hug>
        <Hug flex={['jcfe', 'aic']}>
          <Hug>
            <Button loading={isLoading} style={{ minWidth: 120 }} type="submit" disabled={isLoading || isSuccess}>{buttonTitle}</Button>
          </Hug>
        </Hug>
      </Hug>
      {apiError
        ? (
          <Hug w="40%" px={8}>
            <ErrorMessage>
              <IconButton flying onClick={() => setApiError(null)} className="IconButton--Error" >
                <Close />
              </IconButton>
              <ErrorText>{apiError.message}</ErrorText>
              <Hug>
                {apiError.documentation ? <a href={apiError.documentation} target="_blank" rel="noreferrer">Read more</a> : null}
              </Hug>
            </ErrorMessage>
          </Hug>
        )
        : null}
    </Hug>
  )
  const failedFeedback = (
    <Hug as="form" mb={16} flex mx={-8}>
      <Hug w="60%" miw={600} px={8} pt={32}>
        It looks like this incarnation is not available anymore 😔.
        You can <DeleteIncarnationLink onClick={onDelete}>delete</DeleteIncarnationLink> it.
      </Hug>
    </Hug>
  )
>>>>>>> 9d417dc6
  return (
    <Section>
      <Hug flex={['aic']} ml={-42} w="calc(60% + 42px)">
        <Hug mr={8}>
          <IconButton flying title="Back to incarnations" onClick={onBackClick}>
            <ExpandLeft />
          </IconButton>
        </Hug>
        <Hug flex={['aic']} w="100%" pr={6}>
          {title}
          {incarnationStatus && <Hug ml={16}><Tooltip title="Incarnation status"><StatusTag status={incarnationStatus} /></Tooltip></Hug>}
          {isEdit && (
            <Hug ml="auto" flex={['aic']}>
              <IncarnationLinks mergeRequestUrl={mergeRequestUrl} commitUrl={commitUrl} size="large" />
              <Hug ml={4}>
                <Tooltip title="Delete incarnation">
                  <Button
                    variant="danger"
                    disabled={deleteMutation.isLoading || deleteMutation.isSuccess}
                    loading={deleteMutation.isLoading}
                    onClick={onDelete}>{deleteButtonTitle}</Button>
                </Tooltip>
              </Hug>
            </Hug>
          )}
        </Hug>
      </Hug>
<<<<<<< HEAD
      <Hug as="form" mb={16} flex mx={-8} onSubmit={handleSubmit(onSubmit)}>
        <Hug w="60%" miw={600} px={8}>
          <Hug mb={16}>
            <TextField autoFocus label="Incarnation repository" disabled={isLoading || isEdit} size="large" hasError={!!errors.repository} required {...register('repository', { required: true })} />
          </Hug>
          <Hug mb={16}>
            <TextField label="Target directory" size="large" disabled={isLoading || isEdit} hasError={!!errors.targetDirectory} {...register('targetDirectory')} />
          </Hug>
          <Hug mb={16} flex={['aic']}>
            <Hug w="100%">
              <TextField label="Template repository" disabled={isLoading || isEdit} size="large" hasError={!!errors.templateRepository} required {...register('templateRepository', { required: true })} />
            </Hug>
            {isUrl(templateRepo) && (
              <Hug ml={8}>
                <Tooltip title="Open in new tab">
                  <a style={{ display: 'block' }} href={templateRepo} target="_blank" rel="noreferrer">
                    <IconButton type="button"><OpenInNew /></IconButton>
                  </a>
                </Tooltip>
              </Hug>
            )}
          </Hug>
          <Hug mb={16}>
            <TextField label="Template version" disabled={isLoading} size="large" hasError={!!errors.templateVersion} required {...register('templateVersion', { required: true })} />
          </Hug>
          <h4>Template data</h4>
          <Hug mb={16}>
            {fields.map((field, index) => (
              <Hug flex mb={8} mx={-4} key={field.id}>
                <Hug w="50%" px={4}>
                  <TextField disabled={isLoading} placeholder="Key" {...register(`templateData.${index}.key` as const)} />
                </Hug>
                <Hug w="50%" pl={4} pr={8}>
                  <TextField disabled={isLoading} placeholder="Value" {...register(`templateData.${index}.value` as const)} />
                </Hug>
                <Hug pr={4}>
                  <IconButton disabled={isLoading} type="button" onClick={() => remove(index)} title="Delete">
                    <Trash />
                  </IconButton>
                </Hug>
              </Hug>
            ))}
          </Hug>
          <Hug flex mb={8} ml={-8}>
            <Hug w="calc(50% - 18px)" pl={8} pr={4}>
              <TextField disabled={isLoading} placeholder="Start typing to add new key..." value="" onChange={e => {
                appendAndFocus(e.target.value, '')
              }} />
            </Hug>
            <Hug w="calc(50% + 18px)" pl={4}>
              <TextField disabled={isLoading} placeholder="...value pair" value="" onChange={e => {
                appendAndFocus('', e.target.value)
              }} />
            </Hug>
          </Hug>
          <Hug flex={['jcfe', 'aic']}>
            <Hug>
              <Button loading={isLoading} style={{ minWidth: 120 }} type="submit" disabled={isLoading || isSuccess}>{buttonTitle}</Button>
            </Hug>
          </Hug>
        </Hug>
        {apiError
          ? (
            <Hug w="40%" px={8}>
              <ErrorMessage>
                <IconButton flying onClick={() => setApiError(null)} className="IconButton--Error" >
                  <Close />
                </IconButton>
                <ErrorText>{apiError.message}</ErrorText>
                <Hug>
                  {apiError.documentation ? <a href={apiError.documentation} target="_blank" rel="noreferrer">Read more</a> : null}
                </Hug>
              </ErrorMessage>
            </Hug>
          )
          : null}
      </Hug>
=======
      {failed ? failedFeedback : form}
>>>>>>> 9d417dc6
    </Section>
  )
}<|MERGE_RESOLUTION|>--- conflicted
+++ resolved
@@ -68,6 +68,7 @@
   const { register, handleSubmit, formState: { errors }, control, getValues, setFocus, watch } = useForm({
     defaultValues
   })
+  const templateRepo = watch('templateRepository')
   const failed = incarnationStatus === 'failed'
   const [apiError, setApiError] = useState<ApiErrorResponse | null>()
   const { fields, append, remove } = useFieldArray({ name: 'templateData', control })
@@ -128,78 +129,83 @@
     : isSuccess ? 'Created!' : isLoading ? 'Creating' : 'Create'
 
   const deleteButtonTitle = deleteMutation.isSuccess ? 'Deleted!' : deleteMutation.isLoading ? 'Deleting' : 'Delete'
-<<<<<<< HEAD
-  const templateRepo = watch('templateRepository')
-=======
-
-  const form = (
-    <Hug as="form" mb={16} flex mx={-8} onSubmit={handleSubmit(onSubmit)}>
-      <Hug w="60%" miw={600} px={8}>
-        <Hug mb={16}>
-          <TextField autoFocus label="Incarnation repository" disabled={isLoading || isEdit} size="large" hasError={!!errors.repository} required {...register('repository', { required: true })} />
-        </Hug>
-        <Hug mb={16}>
-          <TextField label="Target directory" size="large" disabled={isLoading || isEdit} hasError={!!errors.targetDirectory} {...register('targetDirectory')} />
-        </Hug>
-        <Hug mb={16}>
+  const form = <Hug as="form" mb={16} flex mx={-8} onSubmit={handleSubmit(onSubmit)}>
+    <Hug w="60%" miw={600} px={8}>
+      <Hug mb={16}>
+        <TextField autoFocus label="Incarnation repository" disabled={isLoading || isEdit} size="large" hasError={!!errors.repository} required {...register('repository', { required: true })} />
+      </Hug>
+      <Hug mb={16}>
+        <TextField label="Target directory" size="large" disabled={isLoading || isEdit} hasError={!!errors.targetDirectory} {...register('targetDirectory')} />
+      </Hug>
+      <Hug mb={16} flex={['aic']}>
+        <Hug w="100%">
           <TextField label="Template repository" disabled={isLoading || isEdit} size="large" hasError={!!errors.templateRepository} required {...register('templateRepository', { required: true })} />
         </Hug>
-        <Hug mb={16}>
-          <TextField label="Template version" disabled={isLoading} size="large" hasError={!!errors.templateVersion} required {...register('templateVersion', { required: true })} />
-        </Hug>
-        <h4>Template data</h4>
-        <Hug mb={16}>
-          {fields.map((field, index) => (
-            <Hug flex mb={8} mx={-4} key={field.id}>
-              <Hug w="50%" px={4}>
-                <TextField disabled={isLoading} placeholder="Key" {...register(`templateData.${index}.key` as const)} />
-              </Hug>
-              <Hug w="50%" pl={4} pr={8}>
-                <TextField disabled={isLoading} placeholder="Value" {...register(`templateData.${index}.value` as const)} />
-              </Hug>
-              <Hug pr={4}>
-                <IconButton disabled={isLoading} type="button" onClick={() => remove(index)} title="Delete">
-                  <Trash />
-                </IconButton>
-              </Hug>
-            </Hug>
-          ))}
-        </Hug>
-        <Hug flex mb={8} ml={-8}>
-          <Hug w="calc(50% - 18px)" pl={8} pr={4}>
-            <TextField disabled={isLoading} placeholder="Start typing to add new key..." value="" onChange={e => {
-              appendAndFocus(e.target.value, '')
-            }} />
+        {isUrl(templateRepo) && (
+          <Hug ml={8}>
+            <Tooltip title="Open in new tab">
+              <a style={{ display: 'block' }} href={templateRepo} target="_blank" rel="noreferrer">
+                <IconButton type="button"><OpenInNew /></IconButton>
+              </a>
+            </Tooltip>
           </Hug>
-          <Hug w="calc(50% + 18px)" pl={4}>
-            <TextField disabled={isLoading} placeholder="...value pair" value="" onChange={e => {
-              appendAndFocus('', e.target.value)
-            }} />
+        )}
+      </Hug>
+      <Hug mb={16}>
+        <TextField label="Template version" disabled={isLoading} size="large" hasError={!!errors.templateVersion} required {...register('templateVersion', { required: true })} />
+      </Hug>
+      <h4>Template data</h4>
+      <Hug mb={16}>
+        {fields.map((field, index) => (
+          <Hug flex mb={8} mx={-4} key={field.id}>
+            <Hug w="50%" px={4}>
+              <TextField disabled={isLoading} placeholder="Key" {...register(`templateData.${index}.key` as const)} />
+            </Hug>
+            <Hug w="50%" pl={4} pr={8}>
+              <TextField disabled={isLoading} placeholder="Value" {...register(`templateData.${index}.value` as const)} />
+            </Hug>
+            <Hug pr={4}>
+              <IconButton disabled={isLoading} type="button" onClick={() => remove(index)} title="Delete">
+                <Trash />
+              </IconButton>
+            </Hug>
           </Hug>
-        </Hug>
-        <Hug flex={['jcfe', 'aic']}>
-          <Hug>
-            <Button loading={isLoading} style={{ minWidth: 120 }} type="submit" disabled={isLoading || isSuccess}>{buttonTitle}</Button>
-          </Hug>
-        </Hug>
-      </Hug>
-      {apiError
-        ? (
-          <Hug w="40%" px={8}>
-            <ErrorMessage>
-              <IconButton flying onClick={() => setApiError(null)} className="IconButton--Error" >
-                <Close />
-              </IconButton>
-              <ErrorText>{apiError.message}</ErrorText>
-              <Hug>
-                {apiError.documentation ? <a href={apiError.documentation} target="_blank" rel="noreferrer">Read more</a> : null}
-              </Hug>
-            </ErrorMessage>
-          </Hug>
-        )
-        : null}
+        ))}
+      </Hug>
+      <Hug flex mb={8} ml={-8}>
+        <Hug w="calc(50% - 18px)" pl={8} pr={4}>
+          <TextField disabled={isLoading} placeholder="Start typing to add new key..." value="" onChange={e => {
+            appendAndFocus(e.target.value, '')
+          }} />
+        </Hug>
+        <Hug w="calc(50% + 18px)" pl={4}>
+          <TextField disabled={isLoading} placeholder="...value pair" value="" onChange={e => {
+            appendAndFocus('', e.target.value)
+          }} />
+        </Hug>
+      </Hug>
+      <Hug flex={['jcfe', 'aic']}>
+        <Hug>
+          <Button loading={isLoading} style={{ minWidth: 120 }} type="submit" disabled={isLoading || isSuccess}>{buttonTitle}</Button>
+        </Hug>
+      </Hug>
     </Hug>
-  )
+    {apiError
+      ? (
+        <Hug w="40%" px={8}>
+          <ErrorMessage>
+            <IconButton flying onClick={() => setApiError(null)} className="IconButton--Error" >
+              <Close />
+            </IconButton>
+            <ErrorText>{apiError.message}</ErrorText>
+            <Hug>
+              {apiError.documentation ? <a href={apiError.documentation} target="_blank" rel="noreferrer">Read more</a> : null}
+            </Hug>
+          </ErrorMessage>
+        </Hug>
+      )
+      : null}
+  </Hug>
   const failedFeedback = (
     <Hug as="form" mb={16} flex mx={-8}>
       <Hug w="60%" miw={600} px={8} pt={32}>
@@ -208,7 +214,6 @@
       </Hug>
     </Hug>
   )
->>>>>>> 9d417dc6
   return (
     <Section>
       <Hug flex={['aic']} ml={-42} w="calc(60% + 42px)">
@@ -236,87 +241,8 @@
           )}
         </Hug>
       </Hug>
-<<<<<<< HEAD
-      <Hug as="form" mb={16} flex mx={-8} onSubmit={handleSubmit(onSubmit)}>
-        <Hug w="60%" miw={600} px={8}>
-          <Hug mb={16}>
-            <TextField autoFocus label="Incarnation repository" disabled={isLoading || isEdit} size="large" hasError={!!errors.repository} required {...register('repository', { required: true })} />
-          </Hug>
-          <Hug mb={16}>
-            <TextField label="Target directory" size="large" disabled={isLoading || isEdit} hasError={!!errors.targetDirectory} {...register('targetDirectory')} />
-          </Hug>
-          <Hug mb={16} flex={['aic']}>
-            <Hug w="100%">
-              <TextField label="Template repository" disabled={isLoading || isEdit} size="large" hasError={!!errors.templateRepository} required {...register('templateRepository', { required: true })} />
-            </Hug>
-            {isUrl(templateRepo) && (
-              <Hug ml={8}>
-                <Tooltip title="Open in new tab">
-                  <a style={{ display: 'block' }} href={templateRepo} target="_blank" rel="noreferrer">
-                    <IconButton type="button"><OpenInNew /></IconButton>
-                  </a>
-                </Tooltip>
-              </Hug>
-            )}
-          </Hug>
-          <Hug mb={16}>
-            <TextField label="Template version" disabled={isLoading} size="large" hasError={!!errors.templateVersion} required {...register('templateVersion', { required: true })} />
-          </Hug>
-          <h4>Template data</h4>
-          <Hug mb={16}>
-            {fields.map((field, index) => (
-              <Hug flex mb={8} mx={-4} key={field.id}>
-                <Hug w="50%" px={4}>
-                  <TextField disabled={isLoading} placeholder="Key" {...register(`templateData.${index}.key` as const)} />
-                </Hug>
-                <Hug w="50%" pl={4} pr={8}>
-                  <TextField disabled={isLoading} placeholder="Value" {...register(`templateData.${index}.value` as const)} />
-                </Hug>
-                <Hug pr={4}>
-                  <IconButton disabled={isLoading} type="button" onClick={() => remove(index)} title="Delete">
-                    <Trash />
-                  </IconButton>
-                </Hug>
-              </Hug>
-            ))}
-          </Hug>
-          <Hug flex mb={8} ml={-8}>
-            <Hug w="calc(50% - 18px)" pl={8} pr={4}>
-              <TextField disabled={isLoading} placeholder="Start typing to add new key..." value="" onChange={e => {
-                appendAndFocus(e.target.value, '')
-              }} />
-            </Hug>
-            <Hug w="calc(50% + 18px)" pl={4}>
-              <TextField disabled={isLoading} placeholder="...value pair" value="" onChange={e => {
-                appendAndFocus('', e.target.value)
-              }} />
-            </Hug>
-          </Hug>
-          <Hug flex={['jcfe', 'aic']}>
-            <Hug>
-              <Button loading={isLoading} style={{ minWidth: 120 }} type="submit" disabled={isLoading || isSuccess}>{buttonTitle}</Button>
-            </Hug>
-          </Hug>
-        </Hug>
-        {apiError
-          ? (
-            <Hug w="40%" px={8}>
-              <ErrorMessage>
-                <IconButton flying onClick={() => setApiError(null)} className="IconButton--Error" >
-                  <Close />
-                </IconButton>
-                <ErrorText>{apiError.message}</ErrorText>
-                <Hug>
-                  {apiError.documentation ? <a href={apiError.documentation} target="_blank" rel="noreferrer">Read more</a> : null}
-                </Hug>
-              </ErrorMessage>
-            </Hug>
-          )
-          : null}
-      </Hug>
-=======
       {failed ? failedFeedback : form}
->>>>>>> 9d417dc6
+
     </Section>
   )
 }